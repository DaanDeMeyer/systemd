--- conflicted
+++ resolved
@@ -23,17 +23,15 @@
 
 Features:
 
-<<<<<<< HEAD
 * when importing an fs tree with machined, optionally apply userns-rec-chown
 
 * when importing an fs tree with machined, complain if image is not an OS
 
 * when we fork off generators and such, lower LIMIT_NOFILE soft limit to 1K
-=======
+
 * Maybe introduce a helper safe_exec() or so, which is to execve() which
   safe_fork() is to fork(). And then make revert the RLIMIT_NOFILE soft limit
   to 1K implicitly, unless explicitly opted-out.
->>>>>>> 707b3fbd
 
 * rework seccomp/nnp logic that that even if User= is used in combination with
   a seccomp option we don't have to set NNP. For that, change uid first whil
